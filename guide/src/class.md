--- conflicted
+++ resolved
@@ -14,35 +14,11 @@
    debug: bool,
 }
 ```
-<<<<<<< HEAD
 
 The above example generates implementations for `PyTypeInfo`, `PyTypeObject`
 and `PyClass` for `MyClass`.
 
 Specifically, the following implementation is generated:
-=======
-The above example generates implementations for `PyTypeInfo` and `PyTypeObject` for `MyClass`.
-
-## Add class to module
-
-Custom Python classes can then be added to a module using `add_class`.
-
-```rust
-# use pyo3::prelude::*;
-# #[pyclass]
-# struct MyClass {
-#    num: i32,
-#    debug: bool,
-# }
-#[pymodule]
-fn mymodule(_py: Python, m: &PyModule) -> PyResult<()> {
-    m.add_class::<MyClass>()?;
-    Ok(())
-}
-```
-
-## Get Python objects from `pyclass`
->>>>>>> eca3bdc6
 
 ```rust
 use pyo3::prelude::*;
@@ -110,6 +86,23 @@
 # pyo3::py_run!(py, cls, "assert cls.__name__ == 'MyClass'")
 ```
 
+## Add class to module
+
+Custom Python classes can then be added to a module using `add_class`.
+
+```rust
+# use pyo3::prelude::*;
+# #[pyclass]
+# struct MyClass {
+#    num: i32,
+#    debug: bool,
+# }
+#[pymodule]
+fn mymodule(_py: Python, m: &PyModule) -> PyResult<()> {
+    m.add_class::<MyClass>()?;
+    Ok(())
+}
+```
 
 ## Get Python objects from `pyclass`
 You sometimes need to convert your `pyclass` into a Python object in Rust code (e.g., for testing it).
@@ -593,23 +586,20 @@
 #[pymethods]
 impl MyClass {
     #[new]
-    #[args(num="-1", debug="true")]
-    fn new(obj: &PyRawObject, num: i32, debug: bool) {
-        obj.init({
-            MyClass {
-                num,
-                debug,
-            }
-        });
-    }
+    #[args(num = "-1", debug = "true")]
+    fn new(num: i32, debug: bool) -> Self {
+        MyClass { num, debug }
+    }
+
     #[args(
-        num="10",
-        debug="true",
-        py_args="*",
-        name="\"Hello\"",
-        py_kwargs="**"
+        num = "10",
+        debug = "true",
+        py_args = "*",
+        name = "\"Hello\"",
+        py_kwargs = "**"
     )]
-    fn method(&mut self,
+    fn method(
+        &mut self,
         num: i32,
         debug: bool,
         name: &str,
@@ -618,9 +608,12 @@
     ) -> PyResult<String> {
         self.debug = debug;
         self.num = num;
-        Ok(format!("py_args={:?}, py_kwargs={:?}, name={}, num={}, debug={}",
-                    py_args, py_kwargs, name, self.num, self.debug))
-    }
+        Ok(format!(
+            "py_args={:?}, py_kwargs={:?}, name={}, num={}, debug={}",
+            py_args, py_kwargs, name, self.num, self.debug
+        ))
+    }
+
     fn make_change(&mut self, num: i32, debug: bool) -> PyResult<String> {
         self.num = num;
         self.debug = debug;
